--- conflicted
+++ resolved
@@ -14,12 +14,8 @@
 import qualified Data.ByteString as B   -- abstraction for input data
 import qualified Text.Regex.Posix as TRP
 import Language.Pads.RegExp                        -- user-specified regular expressions
-<<<<<<< HEAD
 import Text.PrettyPrint.Mainland as PP
-=======
-import Text.PrettyPrint.Mainland as PP 
 import Text.PrettyPrint.Mainland.Class
->>>>>>> 15651e6a
 
 import Data.Int
 import Data.Data
@@ -505,19 +501,9 @@
     ppr (Source{current, rest, ..}) = text "Current:" <+> text (show current)
 
 instance Pretty Loc where
-<<<<<<< HEAD
- ppr (Loc{lineNumber,byteOffset}) = text "Line:" <+> PP.ppr lineNumber <> text ", Offset:" <+> PP.ppr byteOffset
-=======
- ppr (Loc{lineNumber,byteOffset}) = text "Line:" <+> ppr lineNumber <> text ", Offset:" <+> ppr byteOffset 
->>>>>>> 15651e6a
+ ppr (Loc{lineNumber,byteOffset}) = text "Line:" <+> ppr lineNumber <> text ", Offset:" <+> ppr byteOffset
 
 instance Pretty Pos where
   ppr (Pos{begin,end}) = case end of
-<<<<<<< HEAD
-                                Nothing -> PP.ppr begin
-                                Just end_loc ->  text "from:" <+> PP.ppr begin <+> text "to:" <+> PP.ppr end_loc
-=======
                                 Nothing -> ppr begin
-                                Just end_loc ->  text "from:" <+> ppr begin <+> text "to:" <+> ppr end_loc
-
->>>>>>> 15651e6a
+                                Just end_loc ->  text "from:" <+> ppr begin <+> text "to:" <+> ppr end_loc
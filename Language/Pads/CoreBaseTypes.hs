{-# LANGUAGE GeneralizedNewtypeDeriving, TemplateHaskell, ScopedTypeVariables, 
             MultiParamTypeClasses, DeriveDataTypeable, TypeSynonymInstances, 
             FlexibleInstances #-}

{-
** *********************************************************************
*                                                                      *
*         (c)  Kathleen Fisher <kathleen.fisher@gmail.com>             *
*              John Launchbury <john.launchbury@gmail.com>             *
*                                                                      *
************************************************************************
-}




module Language.Pads.CoreBaseTypes where

import Language.Pads.Generic
import Language.Pads.MetaData
import Language.Pads.PadsParser
import Language.Pads.RegExp

import qualified Language.Pads.Source as S
import qualified Language.Pads.Errors as E
import qualified Data.ByteString as B  

import Language.Pads.LazyList 

import Language.Haskell.TH as TH
import Language.Haskell.TH.Syntax
import Data.Data
import qualified Data.Map as M
import qualified Data.List as List
import Data.Word
import Char
import Data.Int

import Text.PrettyPrint.Mainland as PP   

import Monad


{-  Base types 
    Pads type name, underlying representation type name, list of parameter types.
-}

baseTypesList = [
  ("Pint",      (''Int,     [])),
  ("Pchar",     (''Char,    [])),
  ("Pdigit",    (''Int,     [])),
  ("Ptext",     (''String,  [])),
  ("Pbinary",   (''S.RawStream,  [])),
  ("Pre",       (''String,  [''String])),
  ("Pstring",   (''String,  [''Char])),
  ("StringC",   (''String,  [''Char])),
  ("PstringFW", (''String,  [''Int])),
  ("PstringME", (''String,  [''RE])),
  ("PstringSE", (''String,  [''RE])),
  ("Int",       (''Int, [])),
  ("Int32",     (''Int32, [])),
  ("Word32",    (''Word32, [])),
  ("Char",      (''Char, [])),
  ("Double",    (''Double, [])),
  ("Void",      (''Void, []))
 ]



baseTypesMap :: M.Map String (Name, [Name]) = M.fromList baseTypesList


-----------------------------------------------------------------

--type Char
type Char_md = Base_md

char_parseM :: PadsParser (Char, Base_md)
char_parseM  =
  handleEOF def "Char" $
  handleEOR def "Char" $ do
    c <- takeHeadP
    returnClean c

instance Pads Char Base_md where
  parsePP = char_parseM
  printFL = char_printFL

char_printFL :: (Char, Base_md) -> FList
char_printFL (c,bmd) = addString [c] 


-----------------------------------------------------------------

--type Int
type Int_md = Base_md

int_parseM :: PadsParser (Int,Base_md)
int_parseM =
  handleEOF def "Int" $
  handleEOR def "Int" $ do
    c <- peekHeadP 
    let isNeg = (c == '-')
    when isNeg (takeHeadP >> return ())
    digits <- satisfy Char.isDigit
    if not (null digits)
      then returnClean (digitListToInt isNeg digits)
      else returnError def (E.FoundWhenExpecting (mkStr c) "Int")

instance Pads Int Base_md where
  parsePP = int_parseM
  printFL = int_printFL

int_printFL :: (Int, Base_md) -> FList
int_printFL (i, bmd) = fshow i


-----------------------------------------------------------------

--type Double
type Double_md = Base_md

double_parseM :: PadsParser (Double,Base_md)
double_parseM =
  handleEOF def "Double" $
  handleEOR def "Double" $ do
    -- Get leading sign
    c <- peekHeadP 
    let isNeg = (c == '-')
    when isNeg (takeHeadP >> return ())
    let sign = if isNeg then "-" else ""
    -- Get digits before any dot
    digits1 <- satisfy Char.isDigit
    -- Get optional dot
    d <- peekHeadP 
    let hasDot = (d == '.')
    when hasDot (takeHeadP >> return ())
    let dec = if hasDot then "." else ""
    -- Get digits after dot
    digits2 <- satisfy Char.isDigit
    -- Get optional exponent marker
    e <- peekHeadP 
    let hasExp = (e == 'e')
    when hasExp (takeHeadP >> return ())
    let exp = if hasExp then "e" else ""
    -- Get optional exponent sign
    es <- peekHeadP 
    let hasESign = (es == '-')
    when hasESign (takeHeadP >> return ())
    let expSign = if hasESign then "-" else ""
    -- Get digits in the exponent
    digits3 <- satisfy Char.isDigit
    -- As long as the double had digits
    if not (null digits1)
      then returnClean (read (sign ++digits1++dec++digits2++exp++expSign++digits3))
      else returnError def (E.FoundWhenExpecting (mkStr c) "Double")

instance Pads Double Base_md where
  parsePP = double_parseM
  printFL = double_printFL

double_printFL :: (Double, Base_md) -> FList
double_printFL (d, bmd) = fshow d



-----------------------------------------------------------------

type Try a = a
type Try_md a_md = (Base_md, a_md)

try_parseM p = parseTry p
try_printFL p = printFL p


-----------------------------------------------------------------

type Digit = Int
type Digit_md = Base_md

digit_parseM :: PadsParser (Digit, Base_md)
digit_parseM  =
  handleEOF def "Pdigit" $
  handleEOR def "Pdigit" $ do
    c <- takeHeadP
    if isDigit c 
      then returnClean (digitToInt c)
      else returnError def (E.FoundWhenExpecting [c] "Digit")

digit_printFL :: (Digit, Base_md) -> FList
digit_printFL (i, bmd) = fshow i




-----------------------------------------------------------------

type Text = String
type Text_md = Base_md

text_parseM :: PadsParser (Text, Base_md)
text_parseM = do
  document <- getAllP
  returnClean document

text_printFL :: (Text, Base_md) -> FList
text_printFL (str, bmd) = addString str


-----------------------------------------------------------------

newtype Binary = Binary S.RawStream
  deriving (Eq, Show, Data, Typeable, Ord)
type Binary_md = Base_md

binary_parseM :: PadsParser (Binary, Base_md)
binary_parseM = do
  document <- getAllBinP
  returnClean (Binary document)

instance Pretty Binary where
  ppr (Binary str) = text "Binary"

instance Pads Binary Base_md where
  parsePP = binary_parseM
  printFL = binary_printFL

binary_printFL :: (Binary, Base_md) -> FList
binary_printFL (Binary bstr, bmd) =  addBString bstr


-----------------------------------------------------------------

type StringC = String
type StringC_md = Base_md

stringC_parseM :: Char -> PadsParser (StringC, Base_md)
stringC_parseM c =
  handleEOF (stringC_def c) "StringC" $
  handleEOR (stringC_def c) "StringC" $ do
    str <- satisfy (\c'-> c /= c')
    returnClean str

stringC_def c = ""

stringC_printFL :: Char -> (StringC, Base_md) -> FList
stringC_printFL c (str, bmd) = addString str


-----------------------------------------------------------------

type StringFW = String
type StringFW_md = Base_md

stringFW_parseM :: Int -> PadsParser (StringFW, Base_md)
stringFW_parseM 0 = returnClean ""
stringFW_parseM n =
  handleEOF (stringFW_def n) "StringFW" $
  handleEOR (stringFW_def n) "StringFW" $ do
    str <- takeP n 
    if (length str) == n 
      then returnClean str
      else returnError (stringFW_def n) (E.Insufficient (length str) n)

stringFW_def n = take n (repeat 'X')

stringFW_printFL :: Int -> (StringFW, Base_md) -> FList
stringFW_printFL n (str, bmd)  = addString (take n str)


-----------------------------------------------------------------

type StringME = String
type StringME_md = Base_md

stringME_parseM :: RE -> PadsParser (StringME, Base_md)
stringME_parseM re = 
  handleEOF (stringME_def re) "StringME" $ do
    match <- regexMatchP re
    case match of 
      Just str -> returnClean str
      Nothing  -> returnError (stringME_def re) (E.RegexMatchFail (show re))

stringME_def (RE re) = "" -- should invert the re

stringME_printFL :: RE -> (StringME, Base_md) -> FList
stringME_printFL re (str, bmd) = addString str       
           -- We're not likely to check that str matches re


-----------------------------------------------------------------

type StringSE = String
type StringSE_md = Base_md

stringSE_parseM :: RE -> PadsParser (StringSE, Base_md)
stringSE_parseM re =
  handleEOF (stringSE_def re) "StringSE" $ do
    match <- regexStopP re
    case match of 
      Just str -> returnClean str
      Nothing  -> returnError (stringSE_def re) (E.RegexMatchFail (show re))

stringSE_def (RE re) = "" -- should invert the re

stringSE_printFL :: RE -> (StringSE, Base_md) -> FList
stringSE_printFL s (str, bmd) = addString str



-----------------------------------------------------------------

type StringESC = String
type StringESC_md = Base_md

stringESC_parseM :: (Char, [Char]) -> PadsParser(StringESC, Base_md)
stringESC_parseM (escape, stops) = 
  handleEOF "" "StringESC" $
  handleEOR "" "StringESC" $ do 
    { c1 <- peekHeadP
    ; if c1 `elem` stops then 
         returnClean ""
      else if c1 == escape then do
         { takeHeadP
         ; c2 <- takeHeadP
         ; if (c2 == escape) || (c2 `elem` stops) then do
            { (rest, rest_md) <- stringESC_parseM (escape, stops) 
            ;  return (c2:rest, rest_md)
            }
           else do 
             { (rest, rest_md) <- stringESC_parseM (escape, stops) 
             ; return (c1:c2:rest, rest_md)
             }
         } else do 
            { c1 <- takeHeadP
            ; (rest, rest_md) <- stringESC_parseM (escape, stops) 
            ; return (c1:rest, rest_md)
            }
    }

stringESC_printFL :: (Char, [Char]) -> (StringESC, Base_md) -> FList
stringESC_printFL (escape, stops) (str, bmd) = 
  let replace c = if c `elem` stops then escape : [c] else [c]
      newStr =  concat (map replace str)
  in addString newStr




-----------------------------------------------------------------













class LitParse a where
  litParse :: a -> PadsParser ((), Base_md)
  litPrint :: a -> FList

strLit_parseM :: String -> PadsParser ((), Base_md)
strLit_parseM s =
  handleEOF () s $ 
  handleEOR () s $ do
    match <- scanStrP s
    case match of
      Just []   -> returnClean ()
      Just junk -> returnError () (E.ExtraBeforeLiteral s)
      Nothing   -> returnError () (E.MissingLiteral     s)


instance LitParse Char where
  litParse = charLit_parseM
  litPrint = charLit_printFL

charLit_parseM :: Char -> PadsParser ((), Base_md)
charLit_parseM c =
  handleEOF () (mkStr c) $
  handleEOR () (mkStr c) $ do
    c' <- takeHeadP 
    if c == c' then returnClean () else do
      foundIt <- scanP c
      returnError () (if foundIt 
                      then E.ExtraBeforeLiteral (mkStr c)
                      else E.MissingLiteral     (mkStr c)) 


instance LitParse String where
  litParse = strLit_parseM
  litPrint = strLit_printFL


instance LitParse RE where
  litParse = reLit_parseM
  litPrint = reLit_printFL

reLit_parseM :: RE -> PadsParser ((), Base_md)
reLit_parseM re = do
  (match, md) <- stringME_parseM re
  if numErrors md == 0 
    then return ((), md) 
    else badReturn ((), md)



type EOF_md = Base_md

eof_parseM :: PadsParser ((), Base_md)
eof_parseM = do
  isEof <- isEOFP
  if isEof then returnClean ()
           else returnError () (E.ExtraBeforeLiteral "Eof")


type EOR_md = Base_md

eor_parseM :: PadsParser ((), Base_md)
eor_parseM = 
   handleEOF () "EOR" $ do
   isEor <- isEORP
   if isEor then doLineEnd
     else returnError () (E.LineError "Expecting EOR")







reLit_printFL :: RE -> FList
reLit_printFL (RE re)  = addString "--REGEXP LITERAL-- "
reLit_printFL (REd re def) = addString def

charLit_printFL :: Char ->  FList
charLit_printFL c  = addString [c] 

strLit_printFL :: String -> FList
strLit_printFL str  = addString str

eorLit_printFL :: FList
eorLit_printFL = printEOR

eofLit_printFL ::  FList
eofLit_printFL = printEOF

-----------------------------------------------------------------

newtype Void = Void ()
  deriving (Eq, Show, Data, Typeable, Ord)
type Void_md = Base_md

void_parseM :: PadsParser (Void, Base_md)
void_parseM = returnClean (Void ())

instance Pads Void Base_md where
  parsePP = void_parseM
  printFL = void_printFL

void_printFL :: a -> FList
void_printFL v = nil



pstrLit_printQ :: String -> FList 
pstrLit_printQ str = addString str

tuple_printQ :: (String, String, String) -> FList 
tuple_printQ (s1,s2,s3) = pstrLit_printQ s1 +++ pstrLit_printQ s2 +++ pstrLit_printQ s3

rtuple_printQ :: (String, String, String) -> FList 
rtuple_printQ ss = tuple_printQ ss +++ (addString ['\n'])

list_printQ :: [(String,String,String)] -> FList 
list_printQ [] =  nil
list_printQ (item:items) = rtuple_printQ item +++ list_printQ items

            
            
            




----------------------------------

handleEOF val str p 
  = do { isEof <- isEOFP 
       ; if isEof then
           returnError val (E.FoundWhenExpecting "EOF" str) 
         else p}

handleEOR val str p 
  = do { isEor <- isEORP 
       ; if isEor then
           returnError val (E.FoundWhenExpecting "EOR" str)
         else p}

----------------------------------
-- BINARY TYPES --
----------------------------------


type Bytes    = S.RawStream
type Bytes_md = Base_md

bytes_parseM :: Int -> PadsParser (Bytes,Bytes_md)
bytes_parseM n =
  handleEOF (def1 n) "Bytes" $
  handleEOR (def1 n) "Bytes" $ do
    bytes <- takeBytesP n
    if B.length bytes == n 
      then returnClean bytes
      else returnError (def1 n) (E.Insufficient (B.length bytes) n)

bytes_printFL :: Int -> (Bytes, Bytes_md) -> FList
bytes_printFL i (bs, bmd) = addBString bs

instance Pads1 Int Bytes Bytes_md where
  parsePP1 = bytes_parseM
  printFL1 = bytes_printFL


---- All the others can be derived from this: moved to BaseTypes.hs



<<<<<<< HEAD
-- SIGNED-BYTE-HIGH FUNCTIONS --
-- The most significant digit is on the left (lowest address).
-- These functions manage the case where the wire representation
-- is signed-byte high, regardless of the endianness of the host
-- machine.
data Endian = SBH | SBL | Native

bytesToInt16 :: Endian -> B.ByteString -> Int16
bytesToInt16 endian = fromIntegral . (bytesToWord16 endian)

int16ToBytes :: Endian -> Int16 -> B.ByteString
int16ToBytes endian = (word16ToBytes endian) . fromIntegral


bytesToInt32 :: Endian -> B.ByteString -> Int32
bytesToInt32 endian = fromIntegral . (bytesToWord32 endian)

int32ToBytes :: Endian -> Int32 -> B.ByteString
int32ToBytes endian = (word32ToBytes endian) . fromIntegral


bytesToWord16 :: Endian -> B.ByteString -> Word16
bytesToWord16 endian b = 
  let  b0 :: Word16 = fromIntegral (b `B.index` 0)
       b1 :: Word16 = fromIntegral (b `B.index` 1)
  in
    case (endian, byteOrder) of
     (SBH, BigEndian)    ->   assembleWord16 (b1, b0)
     (SBH, LittleEndian) ->   assembleWord16 (b0, b1)
     (SBL, BigEndian)    ->   assembleWord16 (b0, b1)
     (SBL, LittleEndian) ->   assembleWord16 (b1, b0)
     (Native,  BigEndian)    ->   assembleWord16 (b0, b1)
     (Native, LittleEndian)  ->   assembleWord16 (b1, b0)


word16ToBytes :: Endian -> Word16 -> B.ByteString 
word16ToBytes endian word16 = 
  let w0 :: Word8 = fromIntegral (shiftR (word16 .&. 0xFF00)  8)
      w1 :: Word8 = fromIntegral         (word16 .&. 0x00FF)  
  in case (endian, byteOrder) of
     (SBH, BigEndian)    ->   B.pack [w1,w0]
     (SBH, LittleEndian) ->   B.pack [w0,w1]
     (SBL, BigEndian)    ->   B.pack [w0,w1]
     (SBL, LittleEndian) ->   B.pack [w1,w0]
     (Native, BigEndian) ->   B.pack [w0,w1]
     (Native, LittleEndian) ->   B.pack [w1,w0]
      

assembleWord16 :: (Word16, Word16) -> Word16
assembleWord16 (b0, b1) = shift b0 8 .|. b1



bytesToWord32 :: Endian -> B.ByteString -> Word32
bytesToWord32 endian b = 
  let  b0 :: Word32 = fromIntegral (b `B.index` 0)
       b1 :: Word32 = fromIntegral (b `B.index` 1)
       b2 :: Word32 = fromIntegral (b `B.index` 2)
       b3 :: Word32 = fromIntegral (b `B.index` 3)
  in
    case (endian, byteOrder) of
     (SBH, BigEndian)    ->   assembleWord32 (b3, b2, b1, b0)
     (SBH, LittleEndian) ->   assembleWord32 (b0, b1, b2, b3)
     (SBL, BigEndian)    ->   assembleWord32 (b0, b1, b2, b3)
     (SBL, LittleEndian) ->   assembleWord32 (b3, b2, b1, b0)
     (Native,  BigEndian)    ->   assembleWord32 (b0, b1, b2, b3)
     (Native, LittleEndian)  ->   assembleWord32 (b3, b2, b1, b0)


word32ToBytes :: Endian -> Word32 -> B.ByteString 
word32ToBytes endian word32 = 
  let w0 :: Word8 = fromIntegral (shiftR (word32 .&. 0xFF000000) 24)
      w1 :: Word8 = fromIntegral (shiftR (word32 .&. 0x00FF0000) 16)
      w2 :: Word8 = fromIntegral (shiftR (word32 .&. 0x0000FF00)  8)
      w3 :: Word8 = fromIntegral         (word32 .&. 0x000000FF)  
  in case (endian, byteOrder) of
     (SBH, BigEndian)    ->   B.pack [w3,w2,w1,w0]
     (SBH, LittleEndian) ->   B.pack [w0,w1,w2,w3]
     (SBL, BigEndian)    ->   B.pack [w0,w1,w2,w3]
     (SBL, LittleEndian) ->   B.pack [w3,w2,w1,w0]
     (Native, BigEndian) ->   B.pack [w0,w1,w2,w3]
     (Native, LittleEndian) ->   B.pack [w3,w2,w1,w0]
      

assembleWord32 :: (Word32, Word32, Word32, Word32) -> Word32
assembleWord32 (b0, b1, b2, b3) = 
  shift b0 24 .|. shift b1 16 .|. shift b2 8 .|. b3
=======



{- Helper functions -}
mkStr c = "'" ++ [c] ++ "'"
>>>>>>> b2ba76f7
<|MERGE_RESOLUTION|>--- conflicted
+++ resolved
@@ -531,98 +531,7 @@
 
 
 
-<<<<<<< HEAD
--- SIGNED-BYTE-HIGH FUNCTIONS --
--- The most significant digit is on the left (lowest address).
--- These functions manage the case where the wire representation
--- is signed-byte high, regardless of the endianness of the host
--- machine.
-data Endian = SBH | SBL | Native
-
-bytesToInt16 :: Endian -> B.ByteString -> Int16
-bytesToInt16 endian = fromIntegral . (bytesToWord16 endian)
-
-int16ToBytes :: Endian -> Int16 -> B.ByteString
-int16ToBytes endian = (word16ToBytes endian) . fromIntegral
-
-
-bytesToInt32 :: Endian -> B.ByteString -> Int32
-bytesToInt32 endian = fromIntegral . (bytesToWord32 endian)
-
-int32ToBytes :: Endian -> Int32 -> B.ByteString
-int32ToBytes endian = (word32ToBytes endian) . fromIntegral
-
-
-bytesToWord16 :: Endian -> B.ByteString -> Word16
-bytesToWord16 endian b = 
-  let  b0 :: Word16 = fromIntegral (b `B.index` 0)
-       b1 :: Word16 = fromIntegral (b `B.index` 1)
-  in
-    case (endian, byteOrder) of
-     (SBH, BigEndian)    ->   assembleWord16 (b1, b0)
-     (SBH, LittleEndian) ->   assembleWord16 (b0, b1)
-     (SBL, BigEndian)    ->   assembleWord16 (b0, b1)
-     (SBL, LittleEndian) ->   assembleWord16 (b1, b0)
-     (Native,  BigEndian)    ->   assembleWord16 (b0, b1)
-     (Native, LittleEndian)  ->   assembleWord16 (b1, b0)
-
-
-word16ToBytes :: Endian -> Word16 -> B.ByteString 
-word16ToBytes endian word16 = 
-  let w0 :: Word8 = fromIntegral (shiftR (word16 .&. 0xFF00)  8)
-      w1 :: Word8 = fromIntegral         (word16 .&. 0x00FF)  
-  in case (endian, byteOrder) of
-     (SBH, BigEndian)    ->   B.pack [w1,w0]
-     (SBH, LittleEndian) ->   B.pack [w0,w1]
-     (SBL, BigEndian)    ->   B.pack [w0,w1]
-     (SBL, LittleEndian) ->   B.pack [w1,w0]
-     (Native, BigEndian) ->   B.pack [w0,w1]
-     (Native, LittleEndian) ->   B.pack [w1,w0]
-      
-
-assembleWord16 :: (Word16, Word16) -> Word16
-assembleWord16 (b0, b1) = shift b0 8 .|. b1
-
-
-
-bytesToWord32 :: Endian -> B.ByteString -> Word32
-bytesToWord32 endian b = 
-  let  b0 :: Word32 = fromIntegral (b `B.index` 0)
-       b1 :: Word32 = fromIntegral (b `B.index` 1)
-       b2 :: Word32 = fromIntegral (b `B.index` 2)
-       b3 :: Word32 = fromIntegral (b `B.index` 3)
-  in
-    case (endian, byteOrder) of
-     (SBH, BigEndian)    ->   assembleWord32 (b3, b2, b1, b0)
-     (SBH, LittleEndian) ->   assembleWord32 (b0, b1, b2, b3)
-     (SBL, BigEndian)    ->   assembleWord32 (b0, b1, b2, b3)
-     (SBL, LittleEndian) ->   assembleWord32 (b3, b2, b1, b0)
-     (Native,  BigEndian)    ->   assembleWord32 (b0, b1, b2, b3)
-     (Native, LittleEndian)  ->   assembleWord32 (b3, b2, b1, b0)
-
-
-word32ToBytes :: Endian -> Word32 -> B.ByteString 
-word32ToBytes endian word32 = 
-  let w0 :: Word8 = fromIntegral (shiftR (word32 .&. 0xFF000000) 24)
-      w1 :: Word8 = fromIntegral (shiftR (word32 .&. 0x00FF0000) 16)
-      w2 :: Word8 = fromIntegral (shiftR (word32 .&. 0x0000FF00)  8)
-      w3 :: Word8 = fromIntegral         (word32 .&. 0x000000FF)  
-  in case (endian, byteOrder) of
-     (SBH, BigEndian)    ->   B.pack [w3,w2,w1,w0]
-     (SBH, LittleEndian) ->   B.pack [w0,w1,w2,w3]
-     (SBL, BigEndian)    ->   B.pack [w0,w1,w2,w3]
-     (SBL, LittleEndian) ->   B.pack [w3,w2,w1,w0]
-     (Native, BigEndian) ->   B.pack [w0,w1,w2,w3]
-     (Native, LittleEndian) ->   B.pack [w3,w2,w1,w0]
-      
-
-assembleWord32 :: (Word32, Word32, Word32, Word32) -> Word32
-assembleWord32 (b0, b1, b2, b3) = 
-  shift b0 24 .|. shift b1 16 .|. shift b2 8 .|. b3
-=======
-
 
 
 {- Helper functions -}
 mkStr c = "'" ++ [c] ++ "'"
->>>>>>> b2ba76f7

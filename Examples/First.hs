{-# LANGUAGE FlexibleContexts, TypeFamilies, TypeSynonymInstances, TemplateHaskell, QuasiQuotes,
             MultiParamTypeClasses, FlexibleInstances, UndecidableInstances,
             DeriveDataTypeable, ScopedTypeVariables #-}

module Examples.First where
import Language.Pads.Padsc
import Language.Pads.Testing
import Examples.FirstPads
import Language.Haskell.TH

import System.IO.Unsafe (unsafePerformIO)
import Data.Char as Char
import qualified Data.ByteString as B
import Data.Word

--import qualified Text.Regex.ByteString as BRE

ws = REd "[\t ]+|$" " "

---- PADS EXAMPLES

<<<<<<< HEAD
-- Regression expects to be run from the Examples directory.
test = runTestTT (TestList tests)


tests =         [ TestLabel "MyChar"  myChar_test
                , TestLabel "IntPair" intPair_test
                , TestLabel "Bar"     bar_test
                , TestLabel "Bar2"    bar2_test
                , TestLabel "Bazr"    bazr_test
                , TestLabel "MyInt"   myInt_test
                , TestLabel "StrTy"   strTy_test
                , TestLabel "StrTy1"  strTy1_test
                , TestLabel "Baz"     baz_test
                , TestLabel "Phex32FW"  phex32FW_test
                , TestLabel "IntRange" test_intRange24
                , TestLabel "IntRange" test_intRange0
                , TestLabel "IntRange" test_intRange256
                , TestLabel "IntRange" test_intRangeLow
                , TestLabel "IntRange" test_intRangeHigh
                , TestLabel "IntRange" test_intRangeBad
                , TestLabel "IntRangeP" test_intRangeP24
                , TestLabel "IntRangeP" test_intRangeP0
                , TestLabel "IntRangeP" test_intRangeP256
                , TestLabel "IntRangeP" test_intRangePLow
                , TestLabel "IntRangeP" test_intRangePHigh
                , TestLabel "IntRangeP" test_intRangePBad
                , TestLabel "Record" test_Record
                , TestLabel "Id" test_IdInt
                , TestLabel "Id" test_IdStr
                , TestLabel "Id" test_IdInt2
                , TestLabel "Id" test_IdStr2
                , TestLabel "Id3" test_IdInt3
                , TestLabel "Id3" test_IdLit3
                , TestLabel "Ab_or_a" test_Ab_or_a
                , TestLabel "AB_test" test_AB_test1
                , TestLabel "AB_test" test_AB_test2
                , TestLabel "Method" test_method_get
                , TestLabel "Method" test_method_put
                , TestLabel "Method" test_method_link
                , TestLabel "Method" test_method_post
                , TestLabel "Version" test_version
                , TestLabel "Request" test_request_G
                , TestLabel "Request" test_request_B
                , TestLabel "Eor" test_eor_test
                , TestLabel "Eof" test_eof_test_G
                , TestLabel "Eof" test_eof_test_B
                , TestLabel "Opt" test_opt_test_j
                , TestLabel "Opt" test_opt_test_n
                , TestLabel "List" test_entries_nosep_noterm
                , TestLabel "List" test_entries_nosep_noterm'
                , TestLabel "List" test_entries_nosep_noterm2
                , TestLabel "List" test_evenInt
                , TestLabel "List" test_evenInts
                , TestLabel "List" test_digitListG
                , TestLabel "List" test_digitList2G
                , TestLabel "List" test_digitListB
                , TestLabel "List" test_digitListLenG
                , TestLabel "List" test_digitListLenB
                , TestLabel "List" test_digitListLenSepG
                , TestLabel "List" test_digitListLenSepB
                , TestLabel "List" test_digitListTermG
                , TestLabel "List" test_digitListTermB
                , TestLabel "List" test_digitListTermSepG
                , TestLabel "List" test_digitListTermSepB
                , TestLabel "Try"  test_tryTest
                , TestLabel "Try"  test_tryTestDG
                , TestLabel "Try"  test_tryTestDB
                , TestLabel "Try"  test_ListWithTry
                , TestLabel "Void" test_WithVoid
                , TestLabel "Void" test_voidEntry1
                , TestLabel "Void" test_voidEntry2
                , TestLabel "Void" test_voidEntry3
                , TestLabel "Switch" test_switch0
                , TestLabel "Switch" test_switch1
                , TestLabel "Switch" test_switchOther
                , TestLabel "Stringln" test_stringln
                , TestLabel "Compound" test_myData
                , TestLabel "Compound" test_hp_data
                , TestLabel "Doc" test_hp_data_file_parse
                , TestLabel "Doc" myDoc_test
                , TestLabel "Literal"  litRec_test
                , TestLabel "Literal"  whiteSpace_test
                , TestLabel "Literal"  whiteSpace2_test
                , TestLabel "Regular Expression"  rE_ty_test
                , TestLabel "Discipline" disc_test
                , TestLabel "Overlap" exxy_test
                , TestLabel "Discipline" linesFW_test
                , TestLabel "Values" vals_test
                , TestLabel "Values" vals2_test
                , TestLabel "Double" doubles_test
                , TestLabel "StringSE" stringSEs_test
                , TestLabel "StringFWs" stringFWs_test
                , TestLabel "StringESCs" stringESCs_test
                , TestLabel "StringPs" stringPs_test
                , TestLabel "BitBools" bitBools_test
                , TestLabel "BitBools" bitBools_test2
                , TestLabel "ArithPixel" arithPixel_test
                , TestLabel "IncompleteBitBools" incompleteBitBools_test
                , TestLabel "Mixed" mixed_test
                , TestLabel "OddWidths" oddWidths_test
                , TestLabel "LargeWidths" largeWidths_test
                , TestLabel "Enumerated" enumerated_test
                , TestLabel "EnumeratedWC" enumerated_test_wc
                , TestLabel "EnumeratedBool" enumeratedBool_test
                , TestLabel "NBA_char" nBA_char_test
                , TestLabel "NBA_char_aligned" nBA_char_aligned_test
                , TestLabel "NBA_BS" nBA_BS_test
                , TestLabel "NBA_BS_aligned" nBA_BS_aligned_test
                , TestLabel "NBA_BS_empty" nBA_BS_empty_test
                , TestLabel "NBA_StringFW" nBA_StringFW_test
                , TestLabel "NBA_StringFW_aligned" nBA_StringFW_aligned_test
                , TestLabel "NBA_StringFW_err" nBA_StringFW_err_test
                , TestLabel "NBA_StringC" nBA_StringC_test
                , TestLabel "NBA_StringC_aligned" nBA_StringC_aligned_test
                ]

=======
>>>>>>> 15651e6a
[pads|  |]

[pads| type MyChar = Char |]
myChar_result = myChar_parseS "ab"
myChar_expects = ('a', 0,"b")
myChar_test = mkTestCase "myChar" myChar_expects myChar_result

[pads| type IntPair = (Int, '|', Int) |]
intPair_result = intPair_parseS "12|23"
intPair_expects =  ((12,23), 0,"")
intPair_test = mkTestCase "intPair" intPair_expects intPair_result

[pads| type Bar = (Int, ',', IntPair, ';', Int) |]            -- reference to another named type
bar_result  = bar_parseS "256,12|23;456:"
bar_expects =  ((256, (12, 23), 456), 0, ":")
bar_test = mkTestCase "bar" bar_expects bar_result

[pads| type Bar2 = (Int, ',', (Int,':',Int), ';', Int) |]   -- nested tuple type.
bar2_result  = bar2_parseS "56,23:46;29"
bar2_expects = ((56,(23,46),29), 0 ,"")
bar2_test    = mkTestCase "bar2" bar2_expects bar2_result

[pads| type BazR = Line (Int, ',', Int) |]                  -- type that consumes a line boundary.
bazr_result = bazR_parseS "33,33\n"
bazr_expects = ((33,33),0,"")
bazr_test    = mkTestCase "bazr" bazr_expects bazr_result

[pads| type MyInt = Int |]                                     -- Integer base type
myInt_result  = myInt_parseS "23"
myInt_expects = (23,0,"")
myInt_test    = mkTestCase "myInt" myInt_expects myInt_result


{- String base types -}
testStrLen = 2
computeLen x = x - 1
[pads| type StrTy = StringFW <| testStrLen + (computeLen 4) |> |]
inputStrTy = "catdog"
strTy_results = strTy_parseS inputStrTy
strTy_expects = ("catdo", 0,"g")
strTy_test    = mkTestCase "strTy" strTy_expects strTy_results

[pads| type StrTy1 = StringC 'o' |]
strTy1_results = strTy1_parseS inputStrTy
strTy1_expects = ("catd",0,"og")
strTy1_test    = mkTestCase "strTy1" strTy1_expects strTy1_results

[pads| type Baz = (StringFW 3,',',Int) |]
input_baz  = "cat,123"
baz_results = baz_parseS input_baz
baz_expects = (("cat",123),0,"")
baz_test    = mkTestCase "baz" baz_expects baz_results

{- Regular expression types -}
[pads| type StrME = StringME 'a+' |]
input_strME = "aaaab"
strME_results = strME_parseS input_strME

[pads| type  StrSE = StringSE <|RE "b|c"|> |]
input_strSE_1 = "aaaab"
input_strSE_2 = "aaaac"
strSE_results_1 = strSE_parseS input_strSE_1
strSE_results_2 = strSE_parseS input_strSE_2

[pads| type  StrP1 (x::Int) = StringFW <|x - 1|> |]
input_strP1 = "abcd"
strP1_result = strP1_parseS 3 input_strP1

[pads| type  StrHex = StringME '[0-9A-Fa-f]+' |]
input_strHex = "12abcds"
strHex_result = strHex_parseS input_strHex

{- Testing for Phex32FW, which is in Pads.Language.BaseTypes -}
input_hex32FW = "12bc34"
phex32FW_results = phex32FW_parseS 4 input_hex32FW
phex32FW_expects = (4796, 0, "34")
phex32FW_test    = mkTestCase "phex32FW" phex32FW_expects phex32FW_results

input2_hex32FW = "00bc34"
strhex32FW_result2 = phex32FW_parseS 4 input2_hex32FW    -- ((Phex32FW (188),Errors: 0),"34")

input3_hex32FW = "gbc34"
strhex32FW_result3 = phex32FW_parseS 4 input3_hex32FW    -- Prints error message

[pads| type  HexPair = (Phex32FW 2, ',', Phex32FW 3) |]
input_hexpair = "aa,bbb"
hexpair_result = hexPair_parseS input_hexpair


{- Constrained types -}
[pads| type  IntRange = constrain x :: Int where <| 0 <= x && x <= 256 |> |]
intRange24_input = "24"
intRange0_input  = "0"
intRange256_input = "256"
intRangeLow_input = "-23"
intRangeHigh_input = "512"
intRangeBad_input  = "aaa"

result_intRange24 = intRange_parseS intRange24_input
expect_intRange24 = (24,0,"")
test_intRange24   =  mkTestCase "IntRange24" expect_intRange24 result_intRange24

result_intRange0  = intRange_parseS intRange0_input
expect_intRange0  = (0,0,"")
test_intRange0    = mkTestCase "IntRange0" expect_intRange0 result_intRange0

result_intRange256 = intRange_parseS intRange256_input
expect_intRange256 = (256,0,"")
test_intRange256   = mkTestCase "IntRange256" expect_intRange256 result_intRange256

result_intRangeLow = intRange_parseS intRangeLow_input
expect_intRangeLow = ((-23),1,"")
test_intRangeLow   = mkTestCase "IntRangeLow" expect_intRangeLow result_intRangeLow

result_intRangeHigh = intRange_parseS intRangeHigh_input
expect_intRangeHigh = (512,1,"")
test_intRangeHigh   = mkTestCase "IntRangeHigh" expect_intRangeHigh result_intRangeHigh

result_intRangeBad  = intRange_parseS intRangeBad_input
expect_intRangeBad  = (0,1,"aaa")
test_intRangeBad    = mkTestCase "IntRangeBad" expect_intRangeBad result_intRangeBad

{- Note that the special variable "md" is in scope in the body of the predicate. -}
{- md is the meta-data descriptor for the underyling type. -}

[pads| type  IntRangeP (low::Int, high::Int) = constrain x :: Int where <| low <= x && x <= high && (numErrors md == 0) |> |]

result_intRangeP24 = intRangeP_parseS (0, 256) intRange24_input
expect_intRangeP24 = (24,0,"")
test_intRangeP24 = mkTestCase "IntRangeP24" expect_intRangeP24 result_intRangeP24

result_intRangeP0  = intRangeP_parseS (0, 256) intRange0_input
expect_intRangeP0 = (0,0,"")
test_intRangeP0 = mkTestCase "IntRangeP0" expect_intRangeP0 result_intRangeP0

result_intRangeP256 = intRangeP_parseS (0, 256) intRange256_input
expect_intRangeP256 = (256,0,"")
test_intRangeP256 = mkTestCase "IntRangeP256" expect_intRangeP256 result_intRangeP256

result_intRangePLow = intRangeP_parseS (0, 256) intRangeLow_input
expect_intRangePLow = ((-23), 1, "")
test_intRangePLow   = mkTestCase "IntRangePLow" expect_intRangePLow result_intRangePLow


result_intRangePHigh = intRangeP_parseS (0, 256) intRangeHigh_input
expect_intRangePHigh = (512, 1,"")
test_intRangePHigh   = mkTestCase "IntRangePHigh" expect_intRangePHigh result_intRangePHigh


result_intRangePBad  = intRangeP_parseS (0, 256) intRangeBad_input
expect_intRangePBad  = (0, 2,"aaa")
test_intRangePBad    = mkTestCase "IntRangePBad" expect_intRangePBad result_intRangePBad




[pads| data  Record (bound::Int) = Record
                {  i1 :: Int,
              ',', i2 :: Int where <| i1 + i2 <= bound |>   } |]

input_Record = "24,45"
result_Record = record_parseS 100 input_Record
expect_Record = (Record {i1 = 24, i2 = 45},0,"")
test_Record   = mkTestCase "Record" expect_Record result_Record

[pads| data Id =  Numeric Int
               |  Alpha   (StringC ',')  |]

input_IdInt = "23"
result_IdInt = id_parseS input_IdInt
expect_IdInt = (Numeric 23,0,"")
test_IdInt = mkTestCase "IdInt" expect_IdInt result_IdInt

input_IdStr = "hello"
result_IdStr = id_parseS input_IdStr
expect_IdStr = (Alpha ("hello"),0,"")
test_IdStr = mkTestCase "IdAlpha" expect_IdStr result_IdStr

[pads| data Id2 (bound::Int) =
            Numeric2 (constrain n::Int where <| n <= bound |>)
          | Alpha2   (StringC ',') |]
input_IdInt2 = "23"
result_IdInt2 = id2_parseS 10 input_IdInt2
expect_IdInt2 =  (Alpha2 ("23"),0,"")
test_IdInt2 = mkTestCase "IdInt2" expect_IdInt2 result_IdInt2

input_IdStr2 = "hello"
result_IdStr2 = id2_parseS 10 input_IdStr2
expect_IdStr2 = (Alpha2 ("hello"),0,"")
test_IdStr2 = mkTestCase "IdAlpha2" expect_IdStr2 result_IdStr2



[pads| data Id3  = Numeric3  (IntRangeP <|(1,10)|>)
                 | Numeric3a Int
                 | Lit3     ','               |]
input_IdInt3 = "24"
result_IdInt3 = id3_parseS input_IdInt3
expect_IdInt3 = (Numeric3a (24),0,"")
test_IdInt3 = mkTestCase "IdInt3" expect_IdInt2 result_IdInt2

input_IdLit3 = ","
result_IdLit3 = id3_parseS input_IdLit3
expect_IdLit3 = (Lit3,0,"")
test_IdLit3 = mkTestCase "IdLit3" expect_IdLit3 result_IdLit3



[pads| data Ab_or_a = AB "ab" | A "a" |]
input_AB = "ab"
result_Ab_or_a = ab_or_a_parseS input_AB
expect_Ab_or_a = (AB,0,"")
test_Ab_or_a = mkTestCase "Ab_or_a" expect_Ab_or_a result_Ab_or_a

[pads| data  AB_test = AB_test { field_AB  :: Ab_or_a , 'b'} |]
input_AB_test1 = "abb"
result_AB_test1 = aB_test_parseS input_AB_test1
expect_AB_test1 =  (AB_test {field_AB = AB},0,"")
test_AB_test1 = mkTestCase "AB_test1" expect_AB_test1 result_AB_test1

input_AB_test2 = "ab"
result_AB_test2 = aB_test_parseS input_AB_test2
--expect_AB_test2 = (AB_test {field_AB = A},0,"") -- if backtracking
expect_AB_test2 = (AB_test {field_AB = AB},1,"")
test_AB_test2 = mkTestCase "AB_test2" expect_AB_test2 result_AB_test2

[pads| data Method  = GET | PUT | LINK | UNLINK | POST
       data Version = Version
              {"HTTP/"
              , major :: Int, '.'
              , minor :: Int}
|]

checkVersion :: Method -> Version -> Bool
checkVersion method version =
  case method of
    LINK   -> major version == 1 && minor version == 0
    UNLINK -> major version == 1 && minor version == 0
    _ -> True

[pads| data Request = Request
             { '"',  method  :: Method
             , ' ',  url     :: StringC ' '
             , ' ',  version :: Version where <| checkVersion method version |>
             , '"'
             }  |]

input_method_get = "GET"
result_method_get = method_parseS input_method_get
expect_method_get = (GET,0,"")
test_method_get = mkTestCase "Method_get" expect_method_get result_method_get

input_method_put = "PUT"
result_method_put = method_parseS input_method_put
expect_method_put = (PUT,0,"")
test_method_put = mkTestCase "Method_put" expect_method_put result_method_put


input_method_link = "LINK"
result_method_link = method_parseS input_method_link
expect_method_link = (LINK,0,"")
test_method_link = mkTestCase "Method_link" expect_method_link result_method_link


input_method_post = "POST"
result_method_post = method_parseS input_method_post
expect_method_post = (POST,0,"")
test_method_post = mkTestCase "Method_post" expect_method_post result_method_post


input_version = "HTTP/1.2"
result_version = version_parseS input_version
expect_version = (Version {major = 1, minor = 2},0,"")
test_version = mkTestCase "Version" expect_version result_version

input_request_G = "\"PUT /www.google.com HTTP/1.0\""
result_request_G = request_parseS input_request_G
expect_request_G = (Request {method = PUT, url = "/www.google.com", version = Version {major = 1, minor = 0}}, 0, "")
test_request_G = mkTestCase "Request_G" expect_request_G result_request_G

input_request_B = "\"LINK /www.google.com HTTP/1.3\""
result_request_B = request_parseS input_request_B
expect_request_B =  (Request {method = LINK, url = "/www.google.com", version = Version {major = 1, minor = 3}},1, "")
test_request_B = mkTestCase "Request_B" expect_request_B result_request_B

[pads| type Eor_Test = (Int, EOR, Int) |]
input_eor_test = "23\n56"
result_eor_test = eor_Test_parseS input_eor_test
expect_eor_test = ((23,56),0,"")
test_eor_test   = mkTestCase "Eor_Test" expect_eor_test result_eor_test

[pads| type Eof_Test = (Int, EOR, Int, EOF) |]
input_eof_test_G = "23\n56"
result_eof_test_G = eof_Test_parseS input_eof_test_G
expect_eof_test_G = ((23,56),0,"")
test_eof_test_G = mkTestCase "Eof_TestG" expect_eof_test_G result_eof_test_G

input_eof_test_B = "23\n56ab"
result_eof_test_B = eof_Test_parseS input_eof_test_B
expect_eof_test_B = ((23,56), 1,"ab")
test_eof_test_B = mkTestCase "Eof_TestB" expect_eof_test_B result_eof_test_B

{- Restate after Maybe is implemented  -}
[pads| type Opt_test = (Int, '|', Maybe Int, '|', Int) |]
input_opt_test_j = "34|35|56"
result_opt_test_j = opt_test_parseS input_opt_test_j
expect_opt_test_j = ((34,Just 35,56),0,"")
test_opt_test_j = mkTestCase "Opt_test_j" expect_opt_test_j result_opt_test_j

input_opt_test_n = "34||56"
result_opt_test_n = opt_test_parseS input_opt_test_n
expect_opt_test_n = ((34,Nothing,56),0,"")
test_opt_test_n = mkTestCase "Opt_test_n" expect_opt_test_n result_opt_test_n


{- LIST EXAMPLES -}

[pads| type Entries_nosep_noterm = [StringFW 3] |]
input_entries_nosep_noterm = "123456789"
result_entries_nosep_noterm = entries_nosep_noterm_parseS input_entries_nosep_noterm
expect_entries_nosep_noterm = (["123","456","789"],0,"")
test_entries_nosep_noterm = mkTestCase "NoSep_NoTerm" expect_entries_nosep_noterm result_entries_nosep_noterm

input_entries_nosep_noterm' = "1234567890"
result_entries_nosep_noterm' = entries_nosep_noterm_parseS input_entries_nosep_noterm'
expect_entries_nosep_noterm' = (["123","456","789"],0,"0")
test_entries_nosep_noterm' = mkTestCase "NoSep_NoTerm'" expect_entries_nosep_noterm' result_entries_nosep_noterm'

[pads| type Entries_nosep_noterm2 = [Char] |]
input_entries_nosep_noterm2 = ""
result_entries_nosep_noterm2 = entries_nosep_noterm2_parseS input_entries_nosep_noterm2
expect_entries_nosep_noterm2 = ([],0,"")
test_entries_nosep_noterm2 = mkTestCase "NoSep_NoTerm2" expect_entries_nosep_noterm2 result_entries_nosep_noterm2


[pads| type  EvenInt = constrain x :: Digit where <| x `mod` 2 == 0 |>
       type  EvenInts = [EvenInt] |]
input_evenInts = "2465"
result_evenInt = evenInt_parseS input_evenInts
expect_evenInt = ( 2,0,"465")
test_evenInt = mkTestCase "EvenInt" expect_evenInt result_evenInt

result_evenInts = evenInts_parseS input_evenInts
expect_evenInts = ([2,4,6],0,"5")
test_evenInts = mkTestCase "EvenInts" expect_evenInts result_evenInts


[pads| type DigitList = [Digit | ','] |]
input_digitListG = "1,2,3"
input_digitList2G = "1,2,3|fed"
input_digitListB = "1,b,3"
result_digitListG = digitList_parseS input_digitListG
expect_digitListG = ([1,2,3],0,"")
test_digitListG = mkTestCase "DigitListG" expect_digitListG result_digitListG

result_digitList2G = digitList_parseS input_digitList2G
expect_digitList2G = ([1,2,3],0,"|fed")
test_digitList2G = mkTestCase "DigitList2G" expect_digitList2G result_digitList2G

result_digitListB = digitList_parseS input_digitListB
expect_digitListB = ([1],0,",b,3")
test_digitListB = mkTestCase "DigitListB" expect_digitListB result_digitListB

[pads| type DigitListLen (x::Int) = [Digit] length <|x + 1 |>  |]
input_digitListLenG = "123456"
input_digitListLenB = "12a456"

result_digitListLenG = digitListLen_parseS 4 input_digitListLenG
expect_digitListLenG = ([1,2,3,4,5],0,"6")
test_digitListLenG = mkTestCase "DigitListLenG" expect_digitListLenG result_digitListLenG

result_digitListLenB = digitListLen_parseS 4 input_digitListLenB
expect_digitListLenB = ([1,2,0,4,5],1 ,"6")
test_digitListLenB = mkTestCase "DigitListLenB" expect_digitListLenB result_digitListLenB


[pads| type DigitListLenSep (x::Int) = [Digit | "ab" ] length <|x + 1|>  |]
input_digitListLenSepG = "1ab2ab3ab4ab5ab6ab7ab"
input_digitListLenSepB = "1ab2ab3abDab5ab6ab7ab"
result_digitListLenSepG = digitListLenSep_parseS 4 input_digitListLenSepG
expect_digitListLenSepG = ([1,2,3,4,5],0,"ab6ab7ab")
test_digitListLenSepG = mkTestCase "DigitListLenSepG" expect_digitListLenSepG result_digitListLenSepG

result_digitListLenSepB = digitListLenSep_parseS 4 input_digitListLenSepB
expect_digitListLenSepB = ([1,2,3,0,5],1,"ab6ab7ab")
test_digitListLenSepB = mkTestCase "DigitListLenSepB" expect_digitListLenSepB result_digitListLenSepB


[pads| type DigitListTerm = [Digit] terminator EOR|]
input_digitListTermG = "12345\nhello"
result_digitListTermG = digitListTerm_parseS input_digitListTermG
expect_digitListTermG = ([1,2,3,4,5],0,"hello")
test_digitListTermG = mkTestCase "DigitListTermG" expect_digitListTermG result_digitListTermG

input_digitListTermB = "12345,h"
result_digitListTermB = digitListTerm_parseS input_digitListTermB
expect_digitListTermB = ([1,2,3,4,5,0,0],2,"")
test_digitListTermB   = mkTestCase "DigitListTermB" expect_digitListTermB result_digitListTermB

[pads| type DigitListTermSep = [Digit | '|' ] terminator ';' |]
input_digitListTermSepG = "1|2|3|4|5|6;hello"
result_digitListTermSepG = digitListTermSep_parseS input_digitListTermSepG
expect_digitListTermSepG = ([1,2,3,4,5,6], 0,"hello")
test_digitListTermSepG = mkTestCase "digitListTermSepG" expect_digitListTermSepG result_digitListTermSepG

input_digitListTermSepB = "1|2|3|4|56;hello"
result_digitListTermSepB = digitListTermSep_parseS input_digitListTermSepB
expect_digitListTermSepB = ([1,2,3,4,5],1,"hello")
test_digitListTermSepB =   mkTestCase "digitListTermSepB" expect_digitListTermSepB result_digitListTermSepB

[pads| type TryTest = (Try Char, StringFW 3) |]
input_tryTest = "abc123"
result_tryTest = tryTest_parseS input_tryTest
expect_tryTest = (('a',"abc"),0,"123")
test_tryTest = mkTestCase "tryTest" expect_tryTest result_tryTest

[pads| type TryTestD = (Try Digit, StringFW 3) |]
input_tryTestDG = "123abc"
result_tryTestDG = tryTestD_parseS input_tryTestDG
expect_tryTestDG = ((1,"123"),0,"abc")
test_tryTestDG = mkTestCase "tryTestDG" expect_tryTestDG result_tryTestDG

input_tryTestDB = "abc123"
result_tryTestDB = tryTestD_parseS input_tryTestDB
expect_tryTestDB = ((0,"abc"),1, "123")
test_tryTestDB = mkTestCase "tryTestDB" expect_tryTestDB result_tryTestDB

{- ((TryTestD (0,"abc"),
    (Errors: 1 Encountered a when expecting Digit. at: Line: 0, Offset: 0,(Errors: 1 Encountered a when expecting Digit. at: Line: 0, Offset: 0,Errors: 0))),"123")

  XXX: we are getting a repeat error message because of change ot how errors are propogated.  Need to work on cleaning up error reporting.
-}


[pads| type ListWithTry = ([Char] terminator (Try Digit), Digit) |]
input_ListWithTry = "cat123"
result_ListWithTry = listWithTry_parseS input_ListWithTry
expect_ListWithTry = ((['c', 'a', 't'],1),0,"23")
test_ListWithTry = mkTestCase "ListWithTry" expect_ListWithTry result_ListWithTry



[pads| type WithVoid = (Char, ',', Void, '|') |]
input_WithVoid = "a,|rest"
result_WithVoid = withVoid_parseS input_WithVoid
expect_WithVoid =  ('a',0,"rest")
test_WithVoid = mkTestCase "WithVoid" expect_WithVoid result_WithVoid

[pads| data VoidOpt   = PDigit Digit | Pcolor "red" | Pnothing Void
       type VoidEntry = (VoidOpt, StringFW 3)                    |]
input_voidEntry1 = "9abcdef"
result_voidEntry1 = voidEntry_parseS input_voidEntry1
expect_voidEntry1 = ((PDigit 9,"abc"),0,"def")
test_voidEntry1 = mkTestCase "VoidEntry1" expect_voidEntry1 result_voidEntry1

input_voidEntry2 = "redabcdef"
result_voidEntry2 = voidEntry_parseS input_voidEntry2
expect_voidEntry2 = ((Pcolor,"abc"),0,"def")
test_voidEntry2 = mkTestCase "VoidEntry2" expect_voidEntry2 result_voidEntry2

input_voidEntry3 = "abcdef"
result_voidEntry3 = voidEntry_parseS input_voidEntry3
expect_voidEntry3 =  ((Pnothing,"abc"),0,"def")
test_voidEntry3 = mkTestCase "VoidEntry3" expect_voidEntry3 result_voidEntry3

[pads| data Switch (which :: Int) =
         case <| which |> of
             0 ->         Even Int where <| even `mod` 2 == 0 |>
           | 1 ->         Comma   ','
           | otherwise -> Missing Void |]
input_switch0 = "2hello"
input_switch1 = ",hello"
input_switchOther = "hello"

result_switch0 = switch_parseS 0 input_switch0
expect_switch0 =  (Even (2),0,"hello")
test_switch0 = mkTestCase "switch0" expect_switch0 result_switch0

result_switch1 = switch_parseS 1 input_switch1
expect_switch1 = (Comma,0,"hello")
test_switch1 = mkTestCase "switch1" expect_switch1 result_switch1

result_switchOther = switch_parseS 2 input_switchOther
expect_switchOther = (Missing,0,"hello")
test_switchOther = mkTestCase "switchOther" expect_switchOther result_switchOther



result_stringln = stringLn_parseS "hello\ngoodbye"
expect_stringln = ("hello",0,"\ngoodbye")
test_stringln = mkTestCase "stringln" expect_stringln result_stringln

[pads| data MyBody (which::Int) =
         case <| which |> of
            0         -> First Int
          | 1         -> Second (StringC ',')
          | otherwise -> Other Void

       data MyEntry = MyEntry
          { header  :: Int, ','
          , body    :: MyBody header, ','
          , trailer :: Char}

       type MyData = [Line MyEntry] terminator EOF      |]

input_myData = "0,23,a\n1,hello,b\n2,,c\n"
result_myData = myData_parseS input_myData
expect_myData = ([MyEntry {header = 0, body = First (23), trailer = 'a'},
                  MyEntry {header = 1, body = Second ("hello"), trailer = 'b'},
                  MyEntry {header = 2, body = Other, trailer = 'c'}],0, "")
test_myData = mkTestCase "MyData" expect_myData result_myData



[pads| data HP = HP { student_num  :: Int, ',',
                      student_name :: StringFW student_num }
       type HP_data = [Line HP] terminator EOF |]

input_hp_data = "8,Hermione\n3,Ron\n5,Harry\n"
result_hp_data = hP_data_parseS input_hp_data
expect_hp_data = ([HP {student_num = 8, student_name = "Hermione"},
                   HP {student_num = 3, student_name = "Ron"},
                   HP {student_num = 5, student_name = "Harry"}], 0, "")
test_hp_data = mkTestCase "HP Data" expect_hp_data result_hp_data



test_file = "data/test_file"
result_hp_data_file_parse :: (HP_data, HP_data_md) = unsafePerformIO $ parseFileWith hP_data_parseM test_file

expect_hp_data_file_parse =
  ( [HP {student_num = 8, student_name = "Hermione"},
     HP {student_num = 3, student_name = "Ron"},
     HP {student_num = 5, student_name = "Harry"}], 0)
test_hp_data_file_parse = mkFileTestCase "HP file" expect_hp_data_file_parse result_hp_data_file_parse



strToBS = B.pack . (map chrToWord8)

[pads| newtype MyDoc = MyDoc Text |]
myDoc_input_file = "data/test_file"
myDoc_result :: (MyDoc, MyDoc_md) = unsafePerformIO $ parseFile myDoc_input_file
myDoc_expects = (MyDoc (Text (strToBS "8,Hermione\n3,Ron\n5,Harry\n")),0)
myDoc_test = mkFileTestCase "myDoc" myDoc_expects myDoc_result


acomma = ","
[pads| data LitRec = LitRec { fstField :: Int, acomma, sndField :: Int} |]
litRec_input = "12,34"
litRec_result = litRec_parseS litRec_input
litRec_expects = (LitRec {fstField = 12, sndField = 34},0,"")
litRec_test = mkTestCase "Haskell identifier literal" litRec_expects litRec_result

[pads| type WhiteSpace = (Int, '[ \t]+', Int) |]
whiteSpace_input = "12      34"
whiteSpace_result = whiteSpace_parseS whiteSpace_input
whiteSpace_expects = ((12,34),0,"")
whiteSpace_test = mkTestCase "regular expression literal" whiteSpace_expects whiteSpace_result



[pads| type WhiteSpace2 = (Int, ws, Int) |]
whiteSpace2_input = "12      34"
whiteSpace2_result = whiteSpace2_parseS whiteSpace2_input
whiteSpace2_expects = ((12,34),0,"")
whiteSpace2_test = mkTestCase "Haskell expression regular expression literal" whiteSpace2_expects whiteSpace2_result

[pads| type RE_ty = (StringME '[tod]', ws, StringME 'a+') |]
rE_ty_input = "t  aaaa"
rE_ty_result = rE_ty_parseS rE_ty_input
rE_ty_expects = (("t","aaaa"),0,"")
rE_ty_test = mkTestCase "regular expression abbreviation for StringME" rE_ty_expects rE_ty_result


[pads| type Disc = (Int, EOR, Int, EOR, (partition (Int, EOR, Int, EOR) using windows), Int, EOR) |]
disc_input = "1\n2\n3\r\n4\r\n5\n"
disc_result = disc_parseS disc_input
disc_expects = ((1,2,(3,4),5),0,"")
disc_test = mkTestCase "multiple record disciplines" disc_expects disc_result

[pads| data Exxy a = Exxy {exxy :: Int, aa :: a}
       type ExxyInt = Exxy Char |]
exxy_input = "32635def"
exxy_result = exxyInt_parseS exxy_input
exxy_expects = (Exxy {exxy = 32635, aa = 'd'},0,"ef")
exxy_test = mkTestCase "label overlap" exxy_expects exxy_result

[pads| type OneLine  = [Char] terminator EOR
       type Lines    = [OneLine] terminator EOF
       type LinesFW  = partition Lines using <| bytes 3 |>
|]

linesFW_input  = "123456789"
linesFW_result = linesFW_parseS linesFW_input
linesFW_expects = (["123","456","789"],0,"")
linesFW_test = mkTestCase "fixed-width record discpline" linesFW_expects linesFW_result


[pads| type Strs = [StringSE ws | ws] terminator EOR |]
strs_input = "0.700264\n"
strs_result = strs_parseS strs_input

[pads| data Vals = Vals { vv :: Int, uu = value <| even vv |> :: Bool, ww::Char} |]
vals_input  = "123x"
vals_result = vals_parseS vals_input
vals_expects = (Vals {vv=123,uu=False,ww='x'},0,"")
vals_test = mkTestCase "values" vals_expects vals_result

[pads| data Vals2 = Vals2 { vv2 :: (Int,",",Int),
                            uu2 = value <| fst vv2 `mod` snd vv2 == 0 |> :: Bool,
                            ww2 :: Char} |]
vals2_input  = "12,3x"
vals2_result = vals2_parseS vals2_input
vals2_expects = (Vals2 {vv2=(12,3),uu2=True,ww2='x'},0,"")
vals2_test = mkTestCase "values" vals2_expects vals2_result


{-
[pads| data Vals3 a = Vals3 { vv3 :: (Int,",",Int),
                              uu3 = value <| [] |> :: [a],
                              ww3 :: Char} |]
vals3_input  = "12,3x"
vals3_result = vals3_parseS vals3_input
vals3_expects = (Vals3 {vv3=(12,3),uu3=[],ww3='x'},0,"")
vals3_test = mkTestCase "values" vals3_expects vals3_result
-}

[pads| type Doubles = [Double | EOR] terminator EOF |]
doubles_input = "12.34\n1\n-12.0\n1.3e4\n1.2e-2"
doubles_result = doubles_parseS doubles_input
doubles_expects = ([12.34,1.0,-12.0,13000.0,1.2e-2],0,"")
doubles_test = mkTestCase "doubles" doubles_expects doubles_result

[pads| type StringSEs = [StringSE <|RE "$"|> | EOR] terminator EOF |]

stringSEs_input = "12.34\n1\n-12.0\n1.3e4\n1.2e-2"
stringSEs_result = stringSEs_parseS stringSEs_input
stringSEs_expects = (["12.34","1","-12.0","1.3e4","1.2e-2"],0,"")
stringSEs_test = mkTestCase "stringSEs" stringSEs_expects stringSEs_result

[pads| type StringFWs = [StringFW 3| EOR] terminator EOF |]
stringFWs_input = "abc\nabcd\nab\nabc"
stringFWs_result = stringFWs_parseS stringFWs_input
stringFWs_expects = (["abc","abc","XXX","abc"],2,"")
stringFWs_test = mkTestCase "stringFWs" stringFWs_expects stringFWs_result


[pads| type StringESCs = [(StringESC <| ('!', ";,") |>, '[;,]') | EOR] terminator EOF |]
stringESCs_input = "abc\na;\nb,\na!;bc,\na!,cd\nhe!"
stringESCs_result = stringESCs_parseS stringESCs_input
stringESCs_expects = (["abc","a","b","a;bc","a,cd","he!"],4, "")
stringESCs_test = mkTestCase "stringESCs" stringESCs_expects stringESCs_result

[pads| type StringPs = [StringP Char.isDigit | EOR] terminator EOF |]
stringPs_input = "123\na\n123a"
stringPs_result = stringPs_parseS stringPs_input
stringPs_expects = (["123","","123"],2, "")
stringPs_test = mkTestCase "stringPs" stringPs_expects stringPs_result

<<<<<<< HEAD

{- Bit-level functionality tests -}

[pads| type BitBools = (partition [BitBool] using none) |]
bitBools_input = "a" -- binary 01100001
bitBools_result = bitBools_parseS bitBools_input
bitBools_expects = ([False,True,True,False,False,False,False,True], 0, "")
bitBools_test = mkTestCase "bitBools" bitBools_expects bitBools_result

bitBools_input2 = "a\n" -- binary 01100001 00001010
bitBools_result2 = bitBools_parseS bitBools_input2
bitBools_expects2 = ([False,True,True,False,False,False,False,True,
                      False,False,False,False,True,False,True,False], 0, "")
bitBools_test2 = mkTestCase "bitBools" bitBools_expects2 bitBools_result2

[pads| type IncompleteBitBools = (partition (BitBool,
                                             BitBool,
                                             BitBool) using none) |]
incompleteBitBools_input = "4"
incompleteBitBools_result = incompleteBitBools_parseS incompleteBitBools_input
incompleteBitBools_expects = ((False,False,True), 0, "4")
incompleteBitBools_test = mkTestCase "incompleteBitBools"
                                     incompleteBitBools_expects
                                     incompleteBitBools_result

[pads| type ArithPixel = (partition (Bits16 9,
                                     Bits8 5,
                                     Bits8 5,
                                     Bits8 5,
                                     Bits8 4,
                                     Bits8 4) using none) |]
arithPixel_input = map word8ToChr [136,114,32,0]
arithPixel_result = arithPixel_parseS arithPixel_input
arithPixel_expects = ((272,28,17,0,0,0), 0, "")
arithPixel_test = mkTestCase "arithPixel" arithPixel_expects arithPixel_result

[pads| type Mixed = (partition (StringC ' ',
                                ' ',
                                Bits8 4,
                                BitBool,
                                Bits8 3,
                                Char) using none) |]

mixed_input = "Hello " ++ (map word8ToChr [74]) ++ "c"
mixed_result = mixed_parseS mixed_input
mixed_expects = (("Hello",4,True,2,'c'), 0, "")
mixed_test = mkTestCase "mixed" mixed_expects mixed_result

[pads| type OddWidths = (partition (Bits32 19,
                                    Bits64 39,
                                    Bits8 1,
                                    Bits8 5) using none) |]

oddWidths_input = map word8ToChr [104,46,174,3,185,8,6,158]
oddWidths_result = oddWidths_parseS oddWidths_input
oddWidths_expects = ((213365,240768000026,0,30), 0, "")
oddWidths_test = mkTestCase "oddWidths" oddWidths_expects oddWidths_result

[pads| type LargeWidths = (partition (Bits8 7,
                                      BitField 89,
                                      BitField 65) using none) |]

largeWidths_input = map word8ToChr [1,0,0,0,0,0,0,0,0,0,0,1,128,0,0,0,0,0,0,0,128]
largeWidths_result = largeWidths_parseS largeWidths_input
largeWidths_expects = ((0,309485009821345068724781057,18446744073709551617), 0, map word8ToChr [128])
largeWidths_test = mkTestCase "largeWidths" largeWidths_expects largeWidths_result

[pads| data EnumType (x :: Bits8) = case x of 0 -> ZERO {}
                                               | 1 -> ONE {}
                                               | 2 -> TWO {}
                                               | _ -> OTHER {}

       data Enumerate = Enumerate {x :: Bits8 3,
                                        Bits8 5,
                                   y :: EnumType x}

       type Enumerated = (partition Enumerate using none) |]

enumerated_input = map word8ToChr [64]
enumerated_result = enumerated_parseS enumerated_input
enumerated_expects = (Enumerate {x = 2, y = TWO}, 0, "")
enumerated_test = mkTestCase "Enumerated" enumerated_expects enumerated_result

enumerated_input_wc = map word8ToChr [255]
enumerated_result_wc = enumerated_parseS enumerated_input_wc
enumerated_expects_wc = (Enumerate {x = 7, y = OTHER}, 0, "")
enumerated_test_wc = mkTestCase "EnumeratedWC" enumerated_expects_wc enumerated_result_wc

[pads| data EnumTypeBool (x' :: BitBool) = case x' of True  -> ON {}
                                                    | False -> OFF {}

       data EnumerateBool = EnumerateBool {Bits8 7,
                                           x' :: BitBool,
                                           y' :: EnumTypeBool x'}

       type EnumeratedBool = (partition EnumerateBool using none) |]

enumeratedBool_input = map word8ToChr [1]
enumeratedBool_result = enumeratedBool_parseS enumeratedBool_input
enumeratedBool_expects = (EnumerateBool {x' = True, y' = ON}, 0, "")
enumeratedBool_test = mkTestCase "EnumeratedBool" enumeratedBool_expects enumeratedBool_result

[pads| type NBA_char = (partition (Bits8 3, CharNB, Bits8 5) using none) |]

nBA_char_input = map word8ToChr [70,181] -- 01000110 10110101
nBA_char_result = nBA_char_parseS nBA_char_input
nBA_char_expects = ((2,'5',21), 0, "") -- 010 00110101 10101
nBA_char_test = mkTestCase "NBA_char" nBA_char_expects nBA_char_result

[pads| type NBA_char_aligned = (partition (CharNB, CharNB) using none)|]

nBA_char_aligned_input = map word8ToChr [70,181]
nBA_char_aligned_result = nBA_char_aligned_parseS nBA_char_aligned_input
nBA_char_aligned_expects = ((word8ToChr 70, word8ToChr 181), 0, "")
nBA_char_aligned_test = mkTestCase "NBA_char_aligned" nBA_char_aligned_expects nBA_char_aligned_result

[pads| type NBA_BS = (partition (Bits8 6, BytesNB 2, Bits8 2) using none) |]

nBA_BS_input = map word8ToChr [99,234,3] -- 01100011 11101010 0000011
nBA_BS_result = nBA_BS_parseS nBA_BS_input
nBA_BS_expects = ((24, B.pack [250,128], 3), 0, "")
nBA_BS_test = mkTestCase "NBA_BS" nBA_BS_expects nBA_BS_result

[pads| type NBA_BS_aligned = (partition (BytesNB 4) using none) |]

nBA_BS_aligned_input = map word8ToChr [9,8,7,255]
nBA_BS_aligned_result = nBA_BS_aligned_parseS nBA_BS_aligned_input
nBA_BS_aligned_expects = ((B.pack [9,8,7,255]), 0, "")
nBA_BS_aligned_test = mkTestCase "NBA_BS_aligned" nBA_BS_aligned_expects nBA_BS_aligned_result

[pads| type NBA_BS_empty = (partition (BytesNB 1) using none) |]

nBA_BS_empty_input = ""
nBA_BS_empty_result = nBA_BS_empty_parseS nBA_BS_empty_input
nBA_BS_empty_expects = ((B.singleton 0), 1, "")
nBA_BS_empty_test = mkTestCase "NBA_BS_empty" nBA_BS_empty_expects nBA_BS_empty_result

[pads| type NBA_StringFW = (partition (Bits8 4, StringFWNB 3, Bits8 4) using none) |]

nBA_StringFW_input = map word8ToChr [134,22,38,63] --1000 0110 0001 0110 0010 0110 0011 1111
nBA_StringFW_result = nBA_StringFW_parseS nBA_StringFW_input
nBA_StringFW_expects = ((8,"abc",15),0,"")
nBA_StringFW_test = mkTestCase "NBA_StringFW" nBA_StringFW_expects nBA_StringFW_result

[pads| type NBA_StringFW_aligned = (partition (StringFWNB 15) using none) |]

nBA_StringFW_aligned_input = map word8ToChr (replicate 15 97)
nBA_StringFW_aligned_result = nBA_StringFW_aligned_parseS nBA_StringFW_aligned_input
nBA_StringFW_aligned_expects = (("aaaaaaaaaaaaaaa"),0,"")
nBA_StringFW_aligned_test = mkTestCase "NBA_StringFW_aligned" nBA_StringFW_aligned_expects nBA_StringFW_aligned_result

[pads| type NBA_StringFW_err = (partition (StringFWNB 3) using none) |]

nBA_StringFW_err_input = map word8ToChr [99,99]
nBA_StringFW_err_result = nBA_StringFW_err_parseS nBA_StringFW_err_input
nBA_StringFW_err_expects = (("XXX"),1,"")
nBA_StringFW_err_test = mkTestCase "NBA_StringFW_err" nBA_StringFW_err_expects nBA_StringFW_err_result

[pads| type NBA_StringC = (partition (Bits8 2, StringCNB 'z', CharNB, Bits8 6) using none) |]

nBA_StringC_input = map word8ToChr [158,30,94,149] -- 10 011110 00 011110 01 011110 10 010101
nBA_StringC_result = nBA_StringC_parseS nBA_StringC_input
nBA_StringC_expects = ((2,"xy",'z',21),0,"")
nBA_StringC_test = mkTestCase "NBA_StringC" nBA_StringC_expects nBA_StringC_result

[pads| type NBA_StringC_aligned = (partition (StringCNB 'z') using none) |]

nBA_StringC_aligned_input = "xyz"
nBA_StringC_aligned_result = nBA_StringC_aligned_parseS nBA_StringC_aligned_input
nBA_StringC_aligned_expects = (("xy"),0,"z")
nBA_StringC_aligned_test = mkTestCase "NBA_StringC_aligned" nBA_StringC_aligned_expects nBA_StringC_aligned_result
=======
$(make_pads_declarations $ map snd padsExp)

padsExp_ast =
  [ ("Halloween", PadsDeclType "Halloween" [] Nothing
                  ( PList (PApp [PTycon ["StringFW"]] (Just (LitE (IntegerL 4))))
                          (Just (PTycon ["EOR"]))
                          (Just (LTerm (PTycon ["EOF"])))))] 
padsExp_input   = "karl\njred\nmatt\nsam_"
padsExp_result  = halloween_parseS padsExp_input
padsExp_expects = (["karl", "jred", "matt", "sam_"], 0, "")
padsExp_test    = TestCase (assertEqual "padsExp" padsExp padsExp_ast) -- mkTestCase "padsExp" padsExp padsExp_ast
padsExp_test2   = mkTestCase "padsExp" padsExp_expects padsExp_result

-- Regression expects to be run from the Examples directory.
test = runTestTT (TestList tests)

tests =         
  [ TestLabel "MyChar"  myChar_test
  , TestLabel "IntPair" intPair_test 
  , TestLabel "Bar"     bar_test 
  , TestLabel "Bar2"    bar2_test 
  , TestLabel "Bazr"    bazr_test 
  , TestLabel "MyInt"   myInt_test 
  , TestLabel "StrTy"   strTy_test 
  , TestLabel "StrTy1"  strTy1_test 
  , TestLabel "Baz"     baz_test 
  , TestLabel "Phex32FW"  phex32FW_test 
  , TestLabel "IntRange" test_intRange24
  , TestLabel "IntRange" test_intRange0
  , TestLabel "IntRange" test_intRange256
  , TestLabel "IntRange" test_intRangeLow
  , TestLabel "IntRange" test_intRangeHigh
  , TestLabel "IntRange" test_intRangeBad
  , TestLabel "IntRangeP" test_intRangeP24
  , TestLabel "IntRangeP" test_intRangeP0
  , TestLabel "IntRangeP" test_intRangeP256
  , TestLabel "IntRangeP" test_intRangePLow
  , TestLabel "IntRangeP" test_intRangePHigh
  , TestLabel "IntRangeP" test_intRangePBad
  , TestLabel "Record" test_Record
  , TestLabel "Id" test_IdInt
  , TestLabel "Id" test_IdStr
  , TestLabel "Id" test_IdInt2
  , TestLabel "Id" test_IdStr2
  , TestLabel "Id3" test_IdInt3
  , TestLabel "Id3" test_IdLit3
  , TestLabel "Ab_or_a" test_Ab_or_a
  , TestLabel "AB_test" test_AB_test1
  , TestLabel "AB_test" test_AB_test2
  , TestLabel "Method" test_method_get
  , TestLabel "Method" test_method_put
  , TestLabel "Method" test_method_link
  , TestLabel "Method" test_method_post
  , TestLabel "Version" test_version
  , TestLabel "Request" test_request_G
  , TestLabel "Request" test_request_B
  , TestLabel "Eor" test_eor_test
  , TestLabel "Eof" test_eof_test_G
  , TestLabel "Eof" test_eof_test_B
  , TestLabel "Opt" test_opt_test_j
  , TestLabel "Opt" test_opt_test_n
  , TestLabel "List" test_entries_nosep_noterm
  , TestLabel "List" test_entries_nosep_noterm'
  , TestLabel "List" test_entries_nosep_noterm2
  , TestLabel "List" test_evenInt
  , TestLabel "List" test_evenInts
  , TestLabel "List" test_digitListG
  , TestLabel "List" test_digitList2G
  , TestLabel "List" test_digitListB
  , TestLabel "List" test_digitListLenG
  , TestLabel "List" test_digitListLenB
  , TestLabel "List" test_digitListLenSepG
  , TestLabel "List" test_digitListLenSepB
  , TestLabel "List" test_digitListTermG
  , TestLabel "List" test_digitListTermB
  , TestLabel "List" test_digitListTermSepG
  , TestLabel "List" test_digitListTermSepB
  , TestLabel "Try"  test_tryTest
  , TestLabel "Try"  test_tryTestDG
  , TestLabel "Try"  test_tryTestDB
  , TestLabel "Try"  test_ListWithTry
  , TestLabel "Void" test_WithVoid
  , TestLabel "Void" test_voidEntry1
  , TestLabel "Void" test_voidEntry2
  , TestLabel "Void" test_voidEntry3
  , TestLabel "Switch" test_switch0
  , TestLabel "Switch" test_switch1
  , TestLabel "Switch" test_switchOther
  , TestLabel "Stringln" test_stringln
  , TestLabel "Compound" test_myData
  , TestLabel "Compound" test_hp_data
  , TestLabel "Doc"  test_hp_data_file_parse
--, TestLabel "Doc"  myDoc_test
  , TestLabel "Literal"  litRec_test
  , TestLabel "Literal"  whiteSpace_test
  , TestLabel "Literal"  whiteSpace2_test
  , TestLabel "Regular Expression"  rE_ty_test
  , TestLabel "Discipline" disc_test
  , TestLabel "Overlap" exxy_test
  , TestLabel "Discipline" linesFW_test
  , TestLabel "Values" vals_test
  , TestLabel "Values" vals2_test
  , TestLabel "Double" doubles_test
  , TestLabel "StringSE" stringSEs_test
  , TestLabel "StringFWs" stringFWs_test
  , TestLabel "StringESCs" stringESCs_test
  , TestLabel "StringPs" stringPs_test
  , TestLabel "PadsExp" padsExp_test
  , TestLabel "PadsExp2" padsExp_test2
  ]
>>>>>>> 15651e6a
<|MERGE_RESOLUTION|>--- conflicted
+++ resolved
@@ -19,125 +19,6 @@
 
 ---- PADS EXAMPLES
 
-<<<<<<< HEAD
--- Regression expects to be run from the Examples directory.
-test = runTestTT (TestList tests)
-
-
-tests =         [ TestLabel "MyChar"  myChar_test
-                , TestLabel "IntPair" intPair_test
-                , TestLabel "Bar"     bar_test
-                , TestLabel "Bar2"    bar2_test
-                , TestLabel "Bazr"    bazr_test
-                , TestLabel "MyInt"   myInt_test
-                , TestLabel "StrTy"   strTy_test
-                , TestLabel "StrTy1"  strTy1_test
-                , TestLabel "Baz"     baz_test
-                , TestLabel "Phex32FW"  phex32FW_test
-                , TestLabel "IntRange" test_intRange24
-                , TestLabel "IntRange" test_intRange0
-                , TestLabel "IntRange" test_intRange256
-                , TestLabel "IntRange" test_intRangeLow
-                , TestLabel "IntRange" test_intRangeHigh
-                , TestLabel "IntRange" test_intRangeBad
-                , TestLabel "IntRangeP" test_intRangeP24
-                , TestLabel "IntRangeP" test_intRangeP0
-                , TestLabel "IntRangeP" test_intRangeP256
-                , TestLabel "IntRangeP" test_intRangePLow
-                , TestLabel "IntRangeP" test_intRangePHigh
-                , TestLabel "IntRangeP" test_intRangePBad
-                , TestLabel "Record" test_Record
-                , TestLabel "Id" test_IdInt
-                , TestLabel "Id" test_IdStr
-                , TestLabel "Id" test_IdInt2
-                , TestLabel "Id" test_IdStr2
-                , TestLabel "Id3" test_IdInt3
-                , TestLabel "Id3" test_IdLit3
-                , TestLabel "Ab_or_a" test_Ab_or_a
-                , TestLabel "AB_test" test_AB_test1
-                , TestLabel "AB_test" test_AB_test2
-                , TestLabel "Method" test_method_get
-                , TestLabel "Method" test_method_put
-                , TestLabel "Method" test_method_link
-                , TestLabel "Method" test_method_post
-                , TestLabel "Version" test_version
-                , TestLabel "Request" test_request_G
-                , TestLabel "Request" test_request_B
-                , TestLabel "Eor" test_eor_test
-                , TestLabel "Eof" test_eof_test_G
-                , TestLabel "Eof" test_eof_test_B
-                , TestLabel "Opt" test_opt_test_j
-                , TestLabel "Opt" test_opt_test_n
-                , TestLabel "List" test_entries_nosep_noterm
-                , TestLabel "List" test_entries_nosep_noterm'
-                , TestLabel "List" test_entries_nosep_noterm2
-                , TestLabel "List" test_evenInt
-                , TestLabel "List" test_evenInts
-                , TestLabel "List" test_digitListG
-                , TestLabel "List" test_digitList2G
-                , TestLabel "List" test_digitListB
-                , TestLabel "List" test_digitListLenG
-                , TestLabel "List" test_digitListLenB
-                , TestLabel "List" test_digitListLenSepG
-                , TestLabel "List" test_digitListLenSepB
-                , TestLabel "List" test_digitListTermG
-                , TestLabel "List" test_digitListTermB
-                , TestLabel "List" test_digitListTermSepG
-                , TestLabel "List" test_digitListTermSepB
-                , TestLabel "Try"  test_tryTest
-                , TestLabel "Try"  test_tryTestDG
-                , TestLabel "Try"  test_tryTestDB
-                , TestLabel "Try"  test_ListWithTry
-                , TestLabel "Void" test_WithVoid
-                , TestLabel "Void" test_voidEntry1
-                , TestLabel "Void" test_voidEntry2
-                , TestLabel "Void" test_voidEntry3
-                , TestLabel "Switch" test_switch0
-                , TestLabel "Switch" test_switch1
-                , TestLabel "Switch" test_switchOther
-                , TestLabel "Stringln" test_stringln
-                , TestLabel "Compound" test_myData
-                , TestLabel "Compound" test_hp_data
-                , TestLabel "Doc" test_hp_data_file_parse
-                , TestLabel "Doc" myDoc_test
-                , TestLabel "Literal"  litRec_test
-                , TestLabel "Literal"  whiteSpace_test
-                , TestLabel "Literal"  whiteSpace2_test
-                , TestLabel "Regular Expression"  rE_ty_test
-                , TestLabel "Discipline" disc_test
-                , TestLabel "Overlap" exxy_test
-                , TestLabel "Discipline" linesFW_test
-                , TestLabel "Values" vals_test
-                , TestLabel "Values" vals2_test
-                , TestLabel "Double" doubles_test
-                , TestLabel "StringSE" stringSEs_test
-                , TestLabel "StringFWs" stringFWs_test
-                , TestLabel "StringESCs" stringESCs_test
-                , TestLabel "StringPs" stringPs_test
-                , TestLabel "BitBools" bitBools_test
-                , TestLabel "BitBools" bitBools_test2
-                , TestLabel "ArithPixel" arithPixel_test
-                , TestLabel "IncompleteBitBools" incompleteBitBools_test
-                , TestLabel "Mixed" mixed_test
-                , TestLabel "OddWidths" oddWidths_test
-                , TestLabel "LargeWidths" largeWidths_test
-                , TestLabel "Enumerated" enumerated_test
-                , TestLabel "EnumeratedWC" enumerated_test_wc
-                , TestLabel "EnumeratedBool" enumeratedBool_test
-                , TestLabel "NBA_char" nBA_char_test
-                , TestLabel "NBA_char_aligned" nBA_char_aligned_test
-                , TestLabel "NBA_BS" nBA_BS_test
-                , TestLabel "NBA_BS_aligned" nBA_BS_aligned_test
-                , TestLabel "NBA_BS_empty" nBA_BS_empty_test
-                , TestLabel "NBA_StringFW" nBA_StringFW_test
-                , TestLabel "NBA_StringFW_aligned" nBA_StringFW_aligned_test
-                , TestLabel "NBA_StringFW_err" nBA_StringFW_err_test
-                , TestLabel "NBA_StringC" nBA_StringC_test
-                , TestLabel "NBA_StringC_aligned" nBA_StringC_aligned_test
-                ]
-
-=======
->>>>>>> 15651e6a
 [pads|  |]
 
 [pads| type MyChar = Char |]
@@ -797,8 +678,6 @@
 stringPs_result = stringPs_parseS stringPs_input
 stringPs_expects = (["123","","123"],2, "")
 stringPs_test = mkTestCase "stringPs" stringPs_expects stringPs_result
-
-<<<<<<< HEAD
 
 {- Bit-level functionality tests -}
 
@@ -970,115 +849,136 @@
 nBA_StringC_aligned_result = nBA_StringC_aligned_parseS nBA_StringC_aligned_input
 nBA_StringC_aligned_expects = (("xy"),0,"z")
 nBA_StringC_aligned_test = mkTestCase "NBA_StringC_aligned" nBA_StringC_aligned_expects nBA_StringC_aligned_result
-=======
+
 $(make_pads_declarations $ map snd padsExp)
 
 padsExp_ast =
   [ ("Halloween", PadsDeclType "Halloween" [] Nothing
                   ( PList (PApp [PTycon ["StringFW"]] (Just (LitE (IntegerL 4))))
                           (Just (PTycon ["EOR"]))
-                          (Just (LTerm (PTycon ["EOF"])))))] 
+                          (Just (LTerm (PTycon ["EOF"])))))]
 padsExp_input   = "karl\njred\nmatt\nsam_"
 padsExp_result  = halloween_parseS padsExp_input
 padsExp_expects = (["karl", "jred", "matt", "sam_"], 0, "")
 padsExp_test    = TestCase (assertEqual "padsExp" padsExp padsExp_ast) -- mkTestCase "padsExp" padsExp padsExp_ast
 padsExp_test2   = mkTestCase "padsExp" padsExp_expects padsExp_result
 
+
+
 -- Regression expects to be run from the Examples directory.
 test = runTestTT (TestList tests)
 
-tests =         
-  [ TestLabel "MyChar"  myChar_test
-  , TestLabel "IntPair" intPair_test 
-  , TestLabel "Bar"     bar_test 
-  , TestLabel "Bar2"    bar2_test 
-  , TestLabel "Bazr"    bazr_test 
-  , TestLabel "MyInt"   myInt_test 
-  , TestLabel "StrTy"   strTy_test 
-  , TestLabel "StrTy1"  strTy1_test 
-  , TestLabel "Baz"     baz_test 
-  , TestLabel "Phex32FW"  phex32FW_test 
-  , TestLabel "IntRange" test_intRange24
-  , TestLabel "IntRange" test_intRange0
-  , TestLabel "IntRange" test_intRange256
-  , TestLabel "IntRange" test_intRangeLow
-  , TestLabel "IntRange" test_intRangeHigh
-  , TestLabel "IntRange" test_intRangeBad
-  , TestLabel "IntRangeP" test_intRangeP24
-  , TestLabel "IntRangeP" test_intRangeP0
-  , TestLabel "IntRangeP" test_intRangeP256
-  , TestLabel "IntRangeP" test_intRangePLow
-  , TestLabel "IntRangeP" test_intRangePHigh
-  , TestLabel "IntRangeP" test_intRangePBad
-  , TestLabel "Record" test_Record
-  , TestLabel "Id" test_IdInt
-  , TestLabel "Id" test_IdStr
-  , TestLabel "Id" test_IdInt2
-  , TestLabel "Id" test_IdStr2
-  , TestLabel "Id3" test_IdInt3
-  , TestLabel "Id3" test_IdLit3
-  , TestLabel "Ab_or_a" test_Ab_or_a
-  , TestLabel "AB_test" test_AB_test1
-  , TestLabel "AB_test" test_AB_test2
-  , TestLabel "Method" test_method_get
-  , TestLabel "Method" test_method_put
-  , TestLabel "Method" test_method_link
-  , TestLabel "Method" test_method_post
-  , TestLabel "Version" test_version
-  , TestLabel "Request" test_request_G
-  , TestLabel "Request" test_request_B
-  , TestLabel "Eor" test_eor_test
-  , TestLabel "Eof" test_eof_test_G
-  , TestLabel "Eof" test_eof_test_B
-  , TestLabel "Opt" test_opt_test_j
-  , TestLabel "Opt" test_opt_test_n
-  , TestLabel "List" test_entries_nosep_noterm
-  , TestLabel "List" test_entries_nosep_noterm'
-  , TestLabel "List" test_entries_nosep_noterm2
-  , TestLabel "List" test_evenInt
-  , TestLabel "List" test_evenInts
-  , TestLabel "List" test_digitListG
-  , TestLabel "List" test_digitList2G
-  , TestLabel "List" test_digitListB
-  , TestLabel "List" test_digitListLenG
-  , TestLabel "List" test_digitListLenB
-  , TestLabel "List" test_digitListLenSepG
-  , TestLabel "List" test_digitListLenSepB
-  , TestLabel "List" test_digitListTermG
-  , TestLabel "List" test_digitListTermB
-  , TestLabel "List" test_digitListTermSepG
-  , TestLabel "List" test_digitListTermSepB
-  , TestLabel "Try"  test_tryTest
-  , TestLabel "Try"  test_tryTestDG
-  , TestLabel "Try"  test_tryTestDB
-  , TestLabel "Try"  test_ListWithTry
-  , TestLabel "Void" test_WithVoid
-  , TestLabel "Void" test_voidEntry1
-  , TestLabel "Void" test_voidEntry2
-  , TestLabel "Void" test_voidEntry3
-  , TestLabel "Switch" test_switch0
-  , TestLabel "Switch" test_switch1
-  , TestLabel "Switch" test_switchOther
-  , TestLabel "Stringln" test_stringln
-  , TestLabel "Compound" test_myData
-  , TestLabel "Compound" test_hp_data
-  , TestLabel "Doc"  test_hp_data_file_parse
---, TestLabel "Doc"  myDoc_test
-  , TestLabel "Literal"  litRec_test
-  , TestLabel "Literal"  whiteSpace_test
-  , TestLabel "Literal"  whiteSpace2_test
-  , TestLabel "Regular Expression"  rE_ty_test
-  , TestLabel "Discipline" disc_test
-  , TestLabel "Overlap" exxy_test
-  , TestLabel "Discipline" linesFW_test
-  , TestLabel "Values" vals_test
-  , TestLabel "Values" vals2_test
-  , TestLabel "Double" doubles_test
-  , TestLabel "StringSE" stringSEs_test
-  , TestLabel "StringFWs" stringFWs_test
-  , TestLabel "StringESCs" stringESCs_test
-  , TestLabel "StringPs" stringPs_test
-  , TestLabel "PadsExp" padsExp_test
-  , TestLabel "PadsExp2" padsExp_test2
-  ]
->>>>>>> 15651e6a
+
+tests = [ TestLabel "MyChar"  myChar_test
+        , TestLabel "IntPair" intPair_test
+        , TestLabel "Bar"     bar_test
+        , TestLabel "Bar2"    bar2_test
+        , TestLabel "Bazr"    bazr_test
+        , TestLabel "MyInt"   myInt_test
+        , TestLabel "StrTy"   strTy_test
+        , TestLabel "StrTy1"  strTy1_test
+        , TestLabel "Baz"     baz_test
+        , TestLabel "Phex32FW"  phex32FW_test
+        , TestLabel "IntRange" test_intRange24
+        , TestLabel "IntRange" test_intRange0
+        , TestLabel "IntRange" test_intRange256
+        , TestLabel "IntRange" test_intRangeLow
+        , TestLabel "IntRange" test_intRangeHigh
+        , TestLabel "IntRange" test_intRangeBad
+        , TestLabel "IntRangeP" test_intRangeP24
+        , TestLabel "IntRangeP" test_intRangeP0
+        , TestLabel "IntRangeP" test_intRangeP256
+        , TestLabel "IntRangeP" test_intRangePLow
+        , TestLabel "IntRangeP" test_intRangePHigh
+        , TestLabel "IntRangeP" test_intRangePBad
+        , TestLabel "Record" test_Record
+        , TestLabel "Id" test_IdInt
+        , TestLabel "Id" test_IdStr
+        , TestLabel "Id" test_IdInt2
+        , TestLabel "Id" test_IdStr2
+        , TestLabel "Id3" test_IdInt3
+        , TestLabel "Id3" test_IdLit3
+        , TestLabel "Ab_or_a" test_Ab_or_a
+        , TestLabel "AB_test" test_AB_test1
+        , TestLabel "AB_test" test_AB_test2
+        , TestLabel "Method" test_method_get
+        , TestLabel "Method" test_method_put
+        , TestLabel "Method" test_method_link
+        , TestLabel "Method" test_method_post
+        , TestLabel "Version" test_version
+        , TestLabel "Request" test_request_G
+        , TestLabel "Request" test_request_B
+        , TestLabel "Eor" test_eor_test
+        , TestLabel "Eof" test_eof_test_G
+        , TestLabel "Eof" test_eof_test_B
+        , TestLabel "Opt" test_opt_test_j
+        , TestLabel "Opt" test_opt_test_n
+        , TestLabel "List" test_entries_nosep_noterm
+        , TestLabel "List" test_entries_nosep_noterm'
+        , TestLabel "List" test_entries_nosep_noterm2
+        , TestLabel "List" test_evenInt
+        , TestLabel "List" test_evenInts
+        , TestLabel "List" test_digitListG
+        , TestLabel "List" test_digitList2G
+        , TestLabel "List" test_digitListB
+        , TestLabel "List" test_digitListLenG
+        , TestLabel "List" test_digitListLenB
+        , TestLabel "List" test_digitListLenSepG
+        , TestLabel "List" test_digitListLenSepB
+        , TestLabel "List" test_digitListTermG
+        , TestLabel "List" test_digitListTermB
+        , TestLabel "List" test_digitListTermSepG
+        , TestLabel "List" test_digitListTermSepB
+        , TestLabel "Try"  test_tryTest
+        , TestLabel "Try"  test_tryTestDG
+        , TestLabel "Try"  test_tryTestDB
+        , TestLabel "Try"  test_ListWithTry
+        , TestLabel "Void" test_WithVoid
+        , TestLabel "Void" test_voidEntry1
+        , TestLabel "Void" test_voidEntry2
+        , TestLabel "Void" test_voidEntry3
+        , TestLabel "Switch" test_switch0
+        , TestLabel "Switch" test_switch1
+        , TestLabel "Switch" test_switchOther
+        , TestLabel "Stringln" test_stringln
+        , TestLabel "Compound" test_myData
+        , TestLabel "Compound" test_hp_data
+        , TestLabel "Doc" test_hp_data_file_parse
+        , TestLabel "Doc" myDoc_test
+        , TestLabel "Literal"  litRec_test
+        , TestLabel "Literal"  whiteSpace_test
+        , TestLabel "Literal"  whiteSpace2_test
+        , TestLabel "Regular Expression"  rE_ty_test
+        , TestLabel "Discipline" disc_test
+        , TestLabel "Overlap" exxy_test
+        , TestLabel "Discipline" linesFW_test
+        , TestLabel "Values" vals_test
+        , TestLabel "Values" vals2_test
+        , TestLabel "Double" doubles_test
+        , TestLabel "StringSE" stringSEs_test
+        , TestLabel "StringFWs" stringFWs_test
+        , TestLabel "StringESCs" stringESCs_test
+        , TestLabel "StringPs" stringPs_test
+        , TestLabel "PadsExp" padsExp_test
+        , TestLabel "PadsExp2" padsExp_test2
+        , TestLabel "BitBools" bitBools_test
+        , TestLabel "BitBools" bitBools_test2
+        , TestLabel "ArithPixel" arithPixel_test
+        , TestLabel "IncompleteBitBools" incompleteBitBools_test
+        , TestLabel "Mixed" mixed_test
+        , TestLabel "OddWidths" oddWidths_test
+        , TestLabel "LargeWidths" largeWidths_test
+        , TestLabel "Enumerated" enumerated_test
+        , TestLabel "EnumeratedWC" enumerated_test_wc
+        , TestLabel "EnumeratedBool" enumeratedBool_test
+        , TestLabel "NBA_char" nBA_char_test
+        , TestLabel "NBA_char_aligned" nBA_char_aligned_test
+        , TestLabel "NBA_BS" nBA_BS_test
+        , TestLabel "NBA_BS_aligned" nBA_BS_aligned_test
+        , TestLabel "NBA_BS_empty" nBA_BS_empty_test
+        , TestLabel "NBA_StringFW" nBA_StringFW_test
+        , TestLabel "NBA_StringFW_aligned" nBA_StringFW_aligned_test
+        , TestLabel "NBA_StringFW_err" nBA_StringFW_err_test
+        , TestLabel "NBA_StringC" nBA_StringC_test
+        , TestLabel "NBA_StringC_aligned" nBA_StringC_aligned_test
+        ]
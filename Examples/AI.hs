--- conflicted
+++ resolved
@@ -52,14 +52,9 @@
     _ -> True
 
 
-<<<<<<< HEAD
 
 --mkPrettyInstance ''AI
 --mkPrettyInstance ''AI_md
-=======
--- mkPrettyInstance ''AI
--- mkPrettyInstance ''AI_md
->>>>>>> 4a862411
 
 ai_file = ai_big
 ai_3000 = "Examples/data/ai.3000"
